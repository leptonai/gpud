package session

import (
	"context"
	"crypto/tls"
	"encoding/json"
	"errors"
	"fmt"
	"io"
	"math/rand"
	"net"
	"net/http"
	"net/url"
	"strings"
	"sync"
	"time"

	"github.com/leptonai/gpud/components"
	"github.com/leptonai/gpud/pkg/log"
	pkgmetrics "github.com/leptonai/gpud/pkg/metrics"
	"github.com/leptonai/gpud/pkg/process"
)

type Op struct {
	machineID          string
	pipeInterval       time.Duration
	enableAutoUpdate   bool
	autoUpdateExitCode int
	componentsRegistry components.Registry
	metricsStore       pkgmetrics.Store
}

type OpOption func(*Op)

var ErrAutoUpdateDisabledButExitCodeSet = errors.New("auto update is disabled but auto update by exit code is set")

func (op *Op) applyOpts(opts []OpOption) error {
	op.autoUpdateExitCode = -1

	for _, opt := range opts {
		opt(op)
	}

	if !op.enableAutoUpdate && op.autoUpdateExitCode != -1 {
		return ErrAutoUpdateDisabledButExitCodeSet
	}

	return nil
}

func WithMachineID(machineID string) OpOption {
	return func(op *Op) {
		op.machineID = machineID
	}
}

func WithPipeInterval(t time.Duration) OpOption {
	return func(op *Op) {
		op.pipeInterval = t
	}
}

func WithEnableAutoUpdate(enableAutoUpdate bool) OpOption {
	return func(op *Op) {
		op.enableAutoUpdate = enableAutoUpdate
	}
}

func WithComponentsRegistry(componentsRegistry components.Registry) OpOption {
	return func(op *Op) {
		op.componentsRegistry = componentsRegistry
	}
}

func WithMetricsStore(metricsStore pkgmetrics.Store) OpOption {
	return func(op *Op) {
		op.metricsStore = metricsStore
	}
}

// Triggers an auto update of GPUd itself by exiting the process with the given exit code.
// Useful when the machine is managed by the Kubernetes daemonset and we want to
// trigger an auto update when the daemonset restarts the machine.
func WithAutoUpdateExitCode(autoUpdateExitCode int) OpOption {
	return func(op *Op) {
		op.autoUpdateExitCode = autoUpdateExitCode
	}
}

type Session struct {
	ctx    context.Context
	cancel context.CancelFunc

	pipeInterval time.Duration

	machineID string

	// epLocalGPUdServer is the endpoint of the local GPUd server
	epLocalGPUdServer string
	// epControlPlane is the endpoint of the control plane
	epControlPlane string

	token string

	metricsStore       pkgmetrics.Store
	componentsRegistry components.Registry
	processRunner      process.Runner

	components []string

	closer *closeOnce

	writer chan Body
	reader chan Body

	enableAutoUpdate   bool
	autoUpdateExitCode int

	lastPackageTimestampMu sync.RWMutex
	lastPackageTimestamp   time.Time
}

type closeOnce struct {
	closer chan any
	once   sync.Once
	sync.RWMutex
}

func (c *closeOnce) Close() {
	c.once.Do(func() {
		close(c.closer)
	})
}

func (c *closeOnce) Done() chan any {
	return c.closer
}

func NewSession(ctx context.Context, epLocalGPUdServer string, epControlPlane string, token string, opts ...OpOption) (*Session, error) {
	op := &Op{}
	if err := op.applyOpts(opts); err != nil {
		return nil, err
	}

	cps := make([]string, 0)
	for _, c := range op.componentsRegistry.All() {
		cps = append(cps, c.Name())
	}

	cctx, ccancel := context.WithCancel(ctx)
	s := &Session{
		ctx:    cctx,
		cancel: ccancel,

		pipeInterval: op.pipeInterval,

		epLocalGPUdServer: epLocalGPUdServer,
		epControlPlane:    epControlPlane,

		machineID: op.machineID,
		token:     token,

		metricsStore:       op.metricsStore,
		componentsRegistry: op.componentsRegistry,
		processRunner:      process.NewExclusiveRunner(),

		components: cps,

		enableAutoUpdate:   op.enableAutoUpdate,
		autoUpdateExitCode: op.autoUpdateExitCode,
	}

	s.reader = make(chan Body, 20)
	s.writer = make(chan Body, 20)
	s.closer = &closeOnce{closer: make(chan any)}
	go s.keepAlive()
	go s.serve()

	return s, nil
}

type Body struct {
	Data  []byte `json:"data,omitempty"`
	ReqID string `json:"req_id,omitempty"`
}

func (s *Session) keepAlive() {
	ticker := time.NewTicker(1 * time.Second)
	defer ticker.Stop()
	for {
		select {
		case <-s.ctx.Done():
			log.Logger.Debug("session keep alive: closing keep alive")
			return
		case <-ticker.C:
			readerExit := make(chan any)
			writerExit := make(chan any)
			s.closer = &closeOnce{closer: make(chan any)}
			ctx, cancel := context.WithCancel(context.Background()) // create local context for each session
<<<<<<< HEAD
			jar, _ := cookiejar.New(nil)

			log.Logger.Debugw("session keep alive: checking server health")
			if err := s.checkServerHealth(ctx, jar); err != nil {
				log.Logger.Errorf("session keep alive: error checking server health: %v", err)
=======
			sessionAddr, err := resolveIPFromEndpoint(ctx, s.epControlPlane)
			if err != nil {
				log.Logger.Errorf("session keep alive: error resolving endpoint %s: %v", s.epControlPlane, err)
>>>>>>> e7fbe051
				cancel()
				continue
			}
			go s.startReader(ctx, readerExit, sessionAddr)
			go s.startWriter(ctx, writerExit, sessionAddr)
			<-readerExit
			log.Logger.Debug("session reader: reader exited")
			cancel()
			<-writerExit
			log.Logger.Debug("session writer: writer exited")
			cancel()
		}
	}
}

func createHTTPClient() *http.Client {
	return &http.Client{
		Transport: &http.Transport{
			Proxy: http.ProxyFromEnvironment,
			DialContext: (&net.Dialer{
				Timeout:       30 * time.Second,
				KeepAlive:     30 * time.Second,
				FallbackDelay: 300 * time.Millisecond,
			}).DialContext,
			MaxIdleConns:          10,
			IdleConnTimeout:       30 * time.Second,
			TLSHandshakeTimeout:   10 * time.Second,
			ExpectContinueTimeout: 5 * time.Second,
			DisableKeepAlives:     true,
			TLSClientConfig:       &tls.Config{InsecureSkipVerify: true},
		},
	}
}

func createSessionRequest(ctx context.Context, epControlPlane, machineID, sessionType, token string, body io.Reader) (*http.Request, error) {
	req, err := http.NewRequestWithContext(ctx, "POST", epControlPlane+"/api/v1/session", body)
	if err != nil {
		return nil, err
	}
	req.Header.Set("machine_id", machineID)
	req.Header.Set("session_type", sessionType)
	req.Header.Set("token", token)
	return req, nil
}

func (s *Session) startWriter(ctx context.Context, writerExit chan any, addrOverride string) {
	pipeFinishCh := make(chan any)
	goroutineCloseCh := make(chan any)
	defer func() {
		close(goroutineCloseCh)
		s.closer.Close()
		<-pipeFinishCh
		close(writerExit)
	}()
	reader, writer := io.Pipe()
	go s.handleWriterPipe(writer, goroutineCloseCh, pipeFinishCh)

	addr := s.epControlPlane
	if addrOverride != "" {
		addr = addrOverride
	}
	log.Logger.Infow("session keep alive: starting write session", "addr", addr)
	req, err := createSessionRequest(ctx, addr, s.machineID, "write", s.token, reader)
	if err != nil {
		log.Logger.Debugf("session writer: error creating request: %v", err)
		return
	}

	client := createHTTPClient()
	resp, err := client.Do(req)
	if err != nil {
		log.Logger.Debugf("session writer: error making request: %v", err)
		return
	}
	log.Logger.Debugf("session writer: http closed, resp: %v %v", resp.Status, resp.StatusCode)
}

func (s *Session) handleWriterPipe(writer *io.PipeWriter, closec, finish chan any) {
	defer close(finish)
	defer writer.Close()
	log.Logger.Debug("session writer: pipe handler started")
	for {
		select {
		case <-s.closer.Done():
			log.Logger.Debug("session writer: session closed, closing pipe handler")
			return
		case <-closec:
			log.Logger.Debug("session writer: request finished, closing pipe handler")
			return
		case body := <-s.writer:
			if err := s.writeBodyToPipe(writer, body); err != nil {
				if errors.Is(err, io.ErrClosedPipe) {
					return
				}
			}
		}
	}
}

func (s *Session) writeBodyToPipe(writer *io.PipeWriter, body Body) error {
	bytes, err := json.Marshal(body)
	if err != nil {
		log.Logger.Errorf("session writer: failed to marshal body: %v", err)
		return err
	}
	if _, err := writer.Write(bytes); err != nil {
		log.Logger.Errorf("session writer: failed to write to pipe: %v", err)
		return err
	}
	log.Logger.Debug("session writer: body written to pipe")
	return nil
}

func (s *Session) startReader(ctx context.Context, readerExit chan any, addrOverride string) {
	goroutineCloseCh := make(chan any)
	pipeFinishCh := make(chan any)
	defer func() {
		close(goroutineCloseCh)
		s.closer.Close()
		<-pipeFinishCh
		close(readerExit)
	}()

	addr := s.epControlPlane
	if addrOverride != "" {
		addr = addrOverride
	}
	log.Logger.Infow("session keep alive: starting read session", "addr", addr)
	req, err := createSessionRequest(ctx, addr, s.machineID, "read", s.token, nil)
	if err != nil {
		log.Logger.Debugf("session reader: error creating request: %v", err)
		close(pipeFinishCh)
		return
	}

	client := createHTTPClient()
	resp, err := client.Do(req)
	if err != nil {
		log.Logger.Debugf("session reader: error making request: %v, retrying", err)
		close(pipeFinishCh)
		return
	}
	if resp.StatusCode != http.StatusOK {
		log.Logger.Debugf("session reader: request resp not ok: %v %v, retrying", resp.StatusCode, resp.Status)
		close(pipeFinishCh)
		return
	}

	s.processReaderResponse(resp, goroutineCloseCh, pipeFinishCh)
}

func (s *Session) setLastPackageTimestamp(t time.Time) {
	s.lastPackageTimestampMu.Lock()
	defer s.lastPackageTimestampMu.Unlock()
	s.lastPackageTimestamp = t
}

func (s *Session) getLastPackageTimestamp() time.Time {
	s.lastPackageTimestampMu.RLock()
	defer s.lastPackageTimestampMu.RUnlock()
	return s.lastPackageTimestamp
}

func (s *Session) processReaderResponse(resp *http.Response, goroutineCloseCh, pipeFinishCh chan any) {
	s.setLastPackageTimestamp(time.Now())

	decoder := json.NewDecoder(resp.Body)
	go s.handleReaderPipe(resp.Body, goroutineCloseCh, pipeFinishCh)

	for {
		var content Body
		if err := decoder.Decode(&content); err != nil {
			log.Logger.Errorf("session reader: error decoding response: %v", err)
			break
		}
		if !s.tryWriteToReader(content) {
			return
		}
	}
}

func (s *Session) tryWriteToReader(content Body) bool {
	select {
	case <-s.closer.Done():
		log.Logger.Debug("session reader: session closed, dropping message")
		return false
	case s.reader <- content:
		s.setLastPackageTimestamp(time.Now())
		log.Logger.Debug("session reader: request received and written to pipe")
		return true
	default:
		log.Logger.Errorw("session reader: reader channel full, dropping message")
		return true
	}
}

func (s *Session) handleReaderPipe(respBody io.ReadCloser, closec, finish chan any) {
	defer close(finish)
	log.Logger.Debug("session reader: pipe handler started")
	threshold := 2 * time.Minute
	ticker := time.NewTicker(1 * time.Second)
	defer func() {
		respBody.Close()
		ticker.Stop()
	}()
	for {
		select {
		case <-s.closer.Done():
			log.Logger.Debug("session reader: session closed, closing read pipe handler")
			return
		case <-closec:
			log.Logger.Debug("session reader: request finished, closing read pipe handler")
			return
		case <-ticker.C:
			if time.Since(s.getLastPackageTimestamp()) > threshold {
				log.Logger.Debugf("session reader: exceed read wait timeout, closing read pipe handler")
				return
			}
		}
	}
}

func (s *Session) Stop() {
	select {
	case <-s.ctx.Done():
		return
	default:
		log.Logger.Debug("closing session...")
		s.cancel()
		s.closer.Close()
		close(s.reader)
		close(s.writer)
	}
}

func resolveIPFromEndpoint(ctx context.Context, origEndpoint string) (string, error) {
	if origEndpoint == "" {
		return "", nil
	}
	parsedURL, err := url.Parse(origEndpoint)
	if err != nil || parsedURL.Host == "" {
		if !strings.Contains(origEndpoint, "://") {
			origEndpoint = "https://" + origEndpoint
			parsedURL, err = url.Parse(origEndpoint)
			if err != nil || parsedURL.Host == "" {
				return "", fmt.Errorf("invalid endpoint: %s", origEndpoint)
			}
		}
	}
	if parsedURL == nil {
		return "", fmt.Errorf("invalid endpoint: %s", origEndpoint)
	}
	scheme := parsedURL.Scheme
	hostname := parsedURL.Hostname()
	port := parsedURL.Port()

	ipList, err := net.DefaultResolver.LookupHost(ctx, hostname)
	if err != nil {
		return "", fmt.Errorf("DNS resolution failed: %w", err)
	}
	rand.Shuffle(len(ipList), func(i, j int) {
		ipList[i], ipList[j] = ipList[j], ipList[i]
	})

	for _, ip := range ipList {
		ipURL := *parsedURL // shallow copy
		if port != "" {
			ipURL.Host = net.JoinHostPort(ip, port)
		} else {
			ipURL.Host = ip
		}
		ipURL.Scheme = scheme

		client := http.Client{
			Timeout: 2 * time.Second,
			Transport: &http.Transport{
				TLSClientConfig: &tls.Config{InsecureSkipVerify: true},
			},
		}
		resp, err := client.Get(fmt.Sprintf("%s/healthz", ipURL.String()))
		if err == nil && resp.StatusCode == 200 {
			return ipURL.String(), nil
		}
	}

	return "", fmt.Errorf("no reachable IP found from DNS resolution")
}<|MERGE_RESOLUTION|>--- conflicted
+++ resolved
@@ -197,17 +197,9 @@
 			writerExit := make(chan any)
 			s.closer = &closeOnce{closer: make(chan any)}
 			ctx, cancel := context.WithCancel(context.Background()) // create local context for each session
-<<<<<<< HEAD
-			jar, _ := cookiejar.New(nil)
-
-			log.Logger.Debugw("session keep alive: checking server health")
-			if err := s.checkServerHealth(ctx, jar); err != nil {
-				log.Logger.Errorf("session keep alive: error checking server health: %v", err)
-=======
 			sessionAddr, err := resolveIPFromEndpoint(ctx, s.epControlPlane)
 			if err != nil {
 				log.Logger.Errorf("session keep alive: error resolving endpoint %s: %v", s.epControlPlane, err)
->>>>>>> e7fbe051
 				cancel()
 				continue
 			}
