package customplugins

import (
	"fmt"
	"regexp"

	metav1 "k8s.io/apimachinery/pkg/apis/meta/v1"
)

// CustomPluginRegisteree is an optional interface that can be implemented by components
// to allow them to be registered as custom plugins.
type CustomPluginRegisteree interface {
	// IsCustomPlugin returns true if the component is a custom plugin.
	IsCustomPlugin() bool
	// Spec returns the custom plugin spec.
	Spec() Spec
}

const (
	// SpecTypeInit is the type of the plugin that is used to initialize at the server start.
	// Meant to be run only once.
	SpecTypeInit = "init"
	// SpecTypeComponent is the type of the plugin that is used to run as a component.
	// Meant to be run periodically.
	SpecTypeComponent = "component"
	// SpecTypeComponentList is the type of the plugin that is used to run as multiple components.
	// Each item in the component list becomes a separate component.
	SpecTypeComponentList = "component_list"
)

// Specs is a list of plugin specs.
type Specs []Spec

// Spec is a plugin spec and configuration.
// Each spec represents a single state or event, in the external-plugin component.
type Spec struct {
	// PluginName describes the plugin.
	// It is used for generating the component name.
	PluginName string `json:"plugin_name"`

	// Type defines the plugin type.
	// Possible values: "init", "component".
	Type string `json:"type"`

<<<<<<< HEAD
	// ComponentList is a list of component names for SpecTypeComponentList.
	// Each item can be a simple name or "name:param" format.
	ComponentList []string `json:"component_list,omitempty"`

	// ComponentListFile is a path to a file containing component names for SpecTypeComponentList.
	// Each line can be a simple name or "name:param" format.
	ComponentListFile string `json:"component_list_file,omitempty"`

=======
	// RunMode defines the run mode of the plugin.
	// Possible values: "auto", "manual".
	//
	// RunMode is set to "auto" to run the plugin periodically, with the specified interval.
	//
>>>>>>> 4cbd7434
	// RunMode is set to "manual" to run the plugin only when explicitly triggered.
	// The manual mode plugin is only registered but not run periodically.
	// - GPUd does not run this even once.
	// - GPUd does not run this periodically.
	//
	// This "auto" mode is only applicable to "component" type plugins.
	// This "auto" mode is not applicable to "init" type plugins.
	//
	// The "init" type plugins are always run only once.
	// This "manual" mode is only applicable to "component" type plugins.
	// This "manual" mode is not applicable to "init" type plugins.
	RunMode string `json:"run_mode"`

	// HealthStatePlugin defines the plugin instructions
	// to evaluate the health state of this plugin,
	// which is translated into an GPUd /states API response.
	HealthStatePlugin *Plugin `json:"health_state_plugin,omitempty"`

	// Timeout is the timeout for the script execution.
	// If zero, it uses the default timeout (1-minute).
	Timeout metav1.Duration `json:"timeout"`

	// Interval is the interval for the script execution.
	// For init plugin that only runs once at the server start,
	// this value is ignored.
	// Similarly, if set to zero, it runs only once.
	Interval metav1.Duration `json:"interval"`
}

// Plugin represents a plugin spec.
type Plugin struct {
	// Steps is a sequence of steps to run for this plugin.
	// Multiple steps are executed in order.
	// If a step fails, the execution stops and the error is returned.
	// Which means, the final success requires all steps to succeed.
	Steps []Step `json:"steps,omitempty"`

	// Parser is the parser for the plugin output.
	// If not set, the default prefix parser is used.
	Parser *PluginOutputParseConfig `json:"parser,omitempty"`
}

// Step represents a step in a plugin.
type Step struct {
	// Name is the name of the step.
	Name string `json:"name,omitempty"`

	// RunBashScript is the bash script to run for this step.
	RunBashScript *RunBashScript `json:"run_bash_script,omitempty"`

	// TODO
	// we may support other ways to run plugins in the future
	// e.g., container image
}

// RunBashScript represents the bash script runtime.
type RunBashScript struct {
	// ContentType is the content encode type of the script.
	// Possible values: "plaintext", "base64".
	ContentType string `json:"content_type"`

	// Script is the script to run for this job.
	// Assumed to be base64 encoded.
	Script string `json:"script"`
}

// PluginOutputParseConfig configures the parser for the plugin output.
type PluginOutputParseConfig struct {
	// JSONPaths is a list of JSON paths to the output fields.
	// Each entry has a FieldName (the output field name you want to assign e.g. "name")
	// and a QueryPath (the JSON path you want to extract with e.g. "$.name").
	JSONPaths []JSONPath `json:"json_paths,omitempty"`
}

// JSONPath represents a JSON path to the output fields.
type JSONPath struct {
	// Query defines the JSONPath query path to extract with.
	// ref. https://pkg.go.dev/github.com/PaesslerAG/jsonpath#section-readme
	// ref. https://en.wikipedia.org/wiki/JSONPath
	// ref. https://goessner.net/articles/JsonPath/
	Query string `json:"query"`
	// Field defines the field name to use in the extra_info data
	// for this JSON path query output.
	Field string `json:"field"`

	// Expect defines the expected field "value" match rule.
	//
	// It not set, the field value is not checked,
	// which means "missing field" for this query does not
	// make the health state to be "Unhealthy".
	//
	// If set, the field value must be matched for this rule.
	// In such case, the "missing field" or "mismatch" make
	// the health state to be "Unhealthy".
	Expect *MatchRule `json:"expect,omitempty"`

	// SuggestedActions maps from the suggested action name,
	// to the match rule for the field value.
	//
	// If the field value matches the rule,
	// the health state reports the corresponding
	// suggested action (the key of the matching rule).
	SuggestedActions map[string]MatchRule `json:"suggested_actions,omitempty"`
}

// MatchRule represents an expected output match rule
// for the plugin output.
type MatchRule struct {
	// Regex is the regex to match the output.
	Regex *string `json:"regex,omitempty"`
}

// doesMatch checks if the input matches the match rule.
// It returns true if the input matches the match rule, otherwise false.
// It returns an error if the match rule is invalid.
func (rule *MatchRule) doesMatch(input string) (bool, error) {
	if rule == nil {
		// no rule then it matches
		return true, nil
	}

	if rule.Regex != nil {
		rule := *rule.Regex

		re, err := regexp.Compile(rule)
		if err != nil {
			return false, fmt.Errorf("failed to compile regex %q: %w", rule, err)
		}
		return re.MatchString(input), nil
	}

	return true, nil
}

func (rule *MatchRule) describeRule() string {
	if rule == nil {
		return ""
	}

	if rule.Regex != nil {
		return *rule.Regex
	}

	return ""
}<|MERGE_RESOLUTION|>--- conflicted
+++ resolved
@@ -42,7 +42,6 @@
 	// Possible values: "init", "component".
 	Type string `json:"type"`
 
-<<<<<<< HEAD
 	// ComponentList is a list of component names for SpecTypeComponentList.
 	// Each item can be a simple name or "name:param" format.
 	ComponentList []string `json:"component_list,omitempty"`
@@ -51,13 +50,11 @@
 	// Each line can be a simple name or "name:param" format.
 	ComponentListFile string `json:"component_list_file,omitempty"`
 
-=======
 	// RunMode defines the run mode of the plugin.
 	// Possible values: "auto", "manual".
 	//
 	// RunMode is set to "auto" to run the plugin periodically, with the specified interval.
 	//
->>>>>>> 4cbd7434
 	// RunMode is set to "manual" to run the plugin only when explicitly triggered.
 	// The manual mode plugin is only registered but not run periodically.
 	// - GPUd does not run this even once.
