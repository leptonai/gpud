--- conflicted
+++ resolved
@@ -9,7 +9,6 @@
 	"runtime"
 	"time"
 
-	nvidia_badenvs_id "github.com/leptonai/gpud/components/accelerator/nvidia/bad-envs/id"
 	nvidia_clock "github.com/leptonai/gpud/components/accelerator/nvidia/clock"
 	nvidia_clockspeed "github.com/leptonai/gpud/components/accelerator/nvidia/clock-speed"
 	nvidia_ecc "github.com/leptonai/gpud/components/accelerator/nvidia/ecc"
@@ -220,7 +219,6 @@
 			log.Logger.Warnw("old nvidia driver -- skipping clock events in the default config, see https://github.com/NVIDIA/go-nvml/pull/123", "version", driverVersion)
 		}
 
-<<<<<<< HEAD
 		cfg.Components[nvidia_ecc.Name] = nil
 		cfg.Components[nvidia_error.Name] = nil
 		if _, ok := cfg.Components[dmesg.Name]; ok {
@@ -228,16 +226,6 @@
 			cfg.Components[nvidia_error_sxid.Name] = nil
 		}
 		cfg.Components[nvidia_info.Name] = nil
-=======
-			cfg.Components[nvidia_badenvs_id.Name] = nil
-			cfg.Components[nvidia_ecc.Name] = nil
-			cfg.Components[nvidia_error.Name] = nil
-			if _, ok := cfg.Components[dmesg.Name]; ok {
-				cfg.Components[nvidia_error_xid.Name] = nil
-				cfg.Components[nvidia_error_sxid.Name] = nil
-			}
-			cfg.Components[nvidia_info.Name] = nil
->>>>>>> c07aaa02
 
 		cfg.Components[nvidia_clockspeed.Name] = nil
 		cfg.Components[nvidia_memory.Name] = nil
