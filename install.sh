--- conflicted
+++ resolved
@@ -131,11 +131,8 @@
 
   tar xzf "$DLPATH" -C "$DIR"
 
-<<<<<<< HEAD
-=======
   # some os distros have "/usr/sbin" as read-only
   # ref. https://fedoraproject.org/wiki/Changes/Unify_bin_and_sbin
->>>>>>> 3ed069ff
   $SUDO cp -f "$DIR"/gpud /usr/local/bin
 
   echo "installed gpud version $APP_VERSION"
