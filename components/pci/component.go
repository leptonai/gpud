// Package pci tracks the PCI devices and their Access Control Services (ACS) status.
package pci

import (
	"bytes"
	"context"
	"encoding/json"
	"fmt"
	"runtime"
	"strings"
	"sync"
	"time"

	"github.com/dustin/go-humanize"
	"github.com/olekukonko/tablewriter"
	metav1 "k8s.io/apimachinery/pkg/apis/meta/v1"

	apiv1 "github.com/leptonai/gpud/api/v1"
	"github.com/leptonai/gpud/components"
	"github.com/leptonai/gpud/pkg/eventstore"
	pkghost "github.com/leptonai/gpud/pkg/host"
	"github.com/leptonai/gpud/pkg/log"
	"github.com/leptonai/gpud/pkg/pci"
)

// Name is the name of the PCI ID component.
const Name = "pci"

var _ components.Component = &component{}

type component struct {
	ctx    context.Context
	cancel context.CancelFunc

	currentVirtEnv                pkghost.VirtualizationEnvironment
	getPCIDevicesFunc             func(ctx context.Context) (pci.Devices, error)
	findACSEnabledDeviceUUIDsFunc func(devs []pci.Device) []string

	eventBucket eventstore.Bucket

	lastMu          sync.RWMutex
	lastCheckResult *checkResult
}

func New(gpudInstance *components.GPUdInstance) (components.Component, error) {
	cctx, ccancel := context.WithCancel(gpudInstance.RootCtx)
	c := &component{
		ctx:    cctx,
		cancel: ccancel,

		currentVirtEnv:                pkghost.VirtualizationEnv(),
		getPCIDevicesFunc:             pci.List,
		findACSEnabledDeviceUUIDsFunc: findACSEnabledDeviceUUIDs,
	}

	if gpudInstance.EventStore != nil && runtime.GOOS == "linux" {
		var err error
		c.eventBucket, err = gpudInstance.EventStore.Bucket(Name)
		if err != nil {
			ccancel()
			return nil, err
		}
	}

	return c, nil
}

func (c *component) Name() string { return Name }

func (c *component) Tags() []string {
<<<<<<< HEAD
	return []string{}
=======
	return []string{
		Name,
	}
}

func (c *component) IsSupported() bool {
	return true
>>>>>>> 2bd6332f
}

func (c *component) Start() error {
	go func() {
		ticker := time.NewTicker(time.Minute)
		defer ticker.Stop()

		for {
			select {
			case <-c.ctx.Done():
				return
			case <-ticker.C:
			}

			if c.eventBucket != nil {
				lastEvent, err := c.eventBucket.Latest(c.ctx)
				if err != nil {
					log.Logger.Errorw("error getting latest event", "error", err)
					continue
				}

				nowUTC := time.Now().UTC()
				if lastEvent != nil && nowUTC.Sub(lastEvent.Time) < 24*time.Hour {
					log.Logger.Debugw("found events thus skipping to not overwrite latest data -- we only check once per day", "since", humanize.Time(nowUTC))
					continue
				}
			}

			_ = c.Check()
		}
	}()
	return nil
}

func (c *component) LastHealthStates() apiv1.HealthStates {
	c.lastMu.RLock()
	lastCheckResult := c.lastCheckResult
	c.lastMu.RUnlock()
	return lastCheckResult.HealthStates()
}

func (c *component) Events(ctx context.Context, since time.Time) (apiv1.Events, error) {
	if c.eventBucket == nil {
		return nil, nil
	}
	evs, err := c.eventBucket.Get(ctx, since)
	if err != nil {
		return nil, err
	}
	return evs.Events(), nil
}

func (c *component) Close() error {
	log.Logger.Debugw("closing component")

	c.cancel()

	if c.eventBucket != nil {
		c.eventBucket.Close()
	}

	return nil
}

func (c *component) Check() components.CheckResult {
	log.Logger.Infow("checking pci")

	cr := &checkResult{
		ts: time.Now().UTC(),
	}

	defer func() {
		c.lastMu.Lock()
		c.lastCheckResult = cr
		c.lastMu.Unlock()
	}()

	// Virtual machines
	// Virtual machines require ACS to function, hence disabling ACS is not an option.
	//
	// ref. https://docs.nvidia.com/deeplearning/nccl/user-guide/docs/troubleshooting.html#pci-access-control-services-acs
	if c.currentVirtEnv.IsKVM {
		cr.health = apiv1.HealthStateTypeHealthy
		cr.reason = "host virt env is KVM (no need to check ACS)"
		return cr
	}

	// unknown virtualization environment
	if c.currentVirtEnv.Type == "" {
		cr.health = apiv1.HealthStateTypeHealthy
		cr.reason = "unknown virtualization environment (no need to check ACS)"
		return cr
	}

	// in linux, and not in VM
	// then, check all ACS enabled devices
	//
	// Baremetal systems
	// IO virtualization (also known as VT-d or IOMMU) can interfere with GPU Direct by redirecting all
	// PCI point-to-point traffic to the CPU root complex, causing a significant performance reduction or even a hang.
	// If PCI switches have ACS enabled, it needs to be disabled.
	//
	// Virtual machines
	// Virtual machines require ACS to function, hence disabling ACS is not an option.
	//
	// ref. https://docs.nvidia.com/deeplearning/nccl/user-guide/docs/troubleshooting.html#pci-access-control-services-acs
	cctx, cancel := context.WithTimeout(c.ctx, 15*time.Second)
	cr.Devices, cr.err = c.getPCIDevicesFunc(cctx)
	cancel()
	if cr.err != nil {
		cr.health = apiv1.HealthStateTypeUnhealthy
		cr.reason = "error listing devices"
		log.Logger.Errorw(cr.reason, "error", cr.err)
		return cr
	}

	acsEnabledDevices := c.findACSEnabledDeviceUUIDsFunc(cr.Devices)
	if len(acsEnabledDevices) == 0 {
		cr.health = apiv1.HealthStateTypeHealthy
		cr.reason = "non-KVM host env, no acs enabled device found (no need to disable)"
		return cr
	}

	if c.eventBucket != nil {
		cctx, cancel = context.WithTimeout(c.ctx, 15*time.Second)
		cr.err = c.eventBucket.Insert(cctx, eventstore.Event{
			Time:    time.Now().UTC(),
			Name:    "acs_enabled",
			Type:    string(apiv1.EventTypeWarning),
			Message: fmt.Sprintf("host virt env is %q, ACS is enabled on the following PCI devices: %s (needs to be disabled)", c.currentVirtEnv.Type, strings.Join(acsEnabledDevices, ", ")),
		})
		cancel()
		if cr.err != nil {
			cr.health = apiv1.HealthStateTypeUnhealthy
			cr.reason = "error creating event"
			log.Logger.Errorw(cr.reason, "error", cr.err)
			return cr
		}
	}

	cr.health = apiv1.HealthStateTypeHealthy
	cr.reason = "found some acs enabled devices (needs to be disabled)"
	log.Logger.Debugw(cr.reason, "enabledDevices", len(acsEnabledDevices))

	return cr
}

var _ components.CheckResult = &checkResult{}

type checkResult struct {
	Devices []pci.Device `json:"devices,omitempty"`

	// timestamp of the last check
	ts time.Time
	// error from the last check
	err error

	// tracks the healthy evaluation result of the last check
	health apiv1.HealthStateType
	// tracks the reason of the last check
	reason string
}

func (cr *checkResult) ComponentName() string {
	return Name
}

func (cr *checkResult) String() string {
	if cr == nil {
		return ""
	}

	cnt := 0
	buf := bytes.NewBuffer(nil)
	table := tablewriter.NewWriter(buf)
	table.SetAlignment(tablewriter.ALIGN_CENTER)
	table.SetHeader([]string{"Device ID", "Device Name", "ACS Enabled"})
	for _, dev := range cr.Devices {
		acsEnabled := dev.AccessControlService != nil && dev.AccessControlService.ACSCtl.SrcValid
		if acsEnabled {
			cnt++
			table.Append([]string{dev.ID, dev.Name, "yes"})
		}
	}
	table.Render()

	if cnt > 0 {
		return buf.String()
	}

	return "no devices with ACS enabled (ok)"
}

func (cr *checkResult) Summary() string {
	if cr == nil {
		return ""
	}
	return cr.reason
}

func (cr *checkResult) HealthStateType() apiv1.HealthStateType {
	if cr == nil {
		return ""
	}
	return cr.health
}

func (cr *checkResult) getError() string {
	if cr == nil || cr.err == nil {
		return ""
	}
	return cr.err.Error()
}

func (cr *checkResult) HealthStates() apiv1.HealthStates {
	if cr == nil {
		return apiv1.HealthStates{
			{
				Time:      metav1.NewTime(time.Now().UTC()),
				Component: Name,
				Name:      Name,
				Health:    apiv1.HealthStateTypeHealthy,
				Reason:    "no data yet",
			},
		}
	}

	state := apiv1.HealthState{
		Time:      metav1.NewTime(cr.ts),
		Component: Name,
		Name:      Name,
		Reason:    cr.reason,
		Error:     cr.getError(),
		Health:    cr.health,
	}

	if len(cr.Devices) > 0 {
		b, _ := json.Marshal(cr)
		state.ExtraInfo = map[string]string{"data": string(b)}
	}
	return apiv1.HealthStates{state}
}

func findACSEnabledDeviceUUIDs(devs []pci.Device) []string {
	uuids := make([]string, 0)
	for _, dev := range devs {
		// check whether ACS is enabled on PCI bridges
		if dev.AccessControlService != nil && dev.AccessControlService.ACSCtl.SrcValid {
			uuids = append(uuids, dev.ID)
		}
	}
	if len(uuids) == 0 {
		return nil
	}

	return uuids
}<|MERGE_RESOLUTION|>--- conflicted
+++ resolved
@@ -68,9 +68,6 @@
 func (c *component) Name() string { return Name }
 
 func (c *component) Tags() []string {
-<<<<<<< HEAD
-	return []string{}
-=======
 	return []string{
 		Name,
 	}
@@ -78,7 +75,6 @@
 
 func (c *component) IsSupported() bool {
 	return true
->>>>>>> 2bd6332f
 }
 
 func (c *component) Start() error {
